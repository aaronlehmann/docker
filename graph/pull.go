--- conflicted
+++ resolved
@@ -76,22 +76,10 @@
 		return err
 	}
 
-<<<<<<< HEAD
-	ps, err := s.poolAdd("pull", utils.ImageReference(repoInfo.LocalName, tag))
-	if err != nil {
-		// Another pull of the same repository is already taking place; just wait for it to finish
-		msg := sf.FormatStatus("", "Repository %s already being pulled by another client. Waiting.", repoInfo.LocalName)
-		ps.Wait(imagePullConfig.OutStream, msg)
-		return nil
-	}
-	defer s.poolRemove("pull", utils.ImageReference(repoInfo.LocalName, tag))
-	ps.AddObserver(imagePullConfig.OutStream)
-=======
 	endpoints, err := s.registryService.LookupPullEndpoints(repoInfo.CanonicalName)
 	if err != nil {
 		return err
 	}
->>>>>>> ca8f2467
 
 	logName := repoInfo.LocalName
 	if tag != "" {
@@ -113,64 +101,6 @@
 	for _, endpoint := range endpoints {
 		logrus.Debugf("Trying to pull %s from %s %s", repoInfo.LocalName, endpoint.URL, endpoint.Version)
 
-<<<<<<< HEAD
-		logrus.Debugf("pulling v2 repository with local name %q", repoInfo.LocalName)
-		if err := s.pullV2Repository(r, ps, repoInfo, tag, sf); err == nil {
-			s.eventsService.Log("pull", logName, "")
-			return nil
-		} else if err != registry.ErrDoesNotExist && err != ErrV2RegistryUnavailable {
-			logrus.Errorf("Error from V2 registry: %s", err)
-		}
-
-		logrus.Debug("image does not exist on v2 registry, falling back to v1")
-	}
-
-	if utils.DigestReference(tag) {
-		return fmt.Errorf("pulling with digest reference failed from v2 registry")
-	}
-
-	logrus.Debugf("pulling v1 repository with local name %q", repoInfo.LocalName)
-	if err = s.pullRepository(r, ps, repoInfo, tag, sf); err != nil {
-		return err
-	}
-
-	s.eventsService.Log("pull", logName, "")
-
-	return nil
-
-}
-
-func makeMirrorRepoInfo(repoInfo *registry.RepositoryInfo, mirror string) *registry.RepositoryInfo {
-	mirrorRepo := &registry.RepositoryInfo{
-		RemoteName:    repoInfo.RemoteName,
-		LocalName:     repoInfo.LocalName,
-		CanonicalName: repoInfo.CanonicalName,
-		Official:      false,
-
-		Index: &registry.IndexInfo{
-			Official: false,
-			Secure:   repoInfo.Index.Secure,
-			Name:     mirror,
-			Mirrors:  []string{},
-		},
-	}
-	return mirrorRepo
-}
-
-func configureV2Mirror(repoInfo *registry.RepositoryInfo, s *registry.Service) (*registry.Endpoint, *registry.RepositoryInfo, error) {
-	mirrors := repoInfo.Index.Mirrors
-	if len(mirrors) == 0 {
-		// no mirrors configured
-		return nil, nil, nil
-	}
-
-	v1MirrorCount := 0
-	var v2MirrorEndpoint *registry.Endpoint
-	var v2MirrorRepoInfo *registry.RepositoryInfo
-	for _, mirror := range mirrors {
-		mirrorRepoInfo := makeMirrorRepoInfo(repoInfo, mirror)
-		endpoint, err := registry.NewEndpoint(mirrorRepoInfo.Index, nil)
-=======
 		if !endpoint.Mirror && (endpoint.Official || endpoint.Version == registry.APIVersion2) {
 			if repoInfo.Official {
 				s.trustService.UpdateBase()
@@ -178,7 +108,6 @@
 		}
 
 		puller, err := NewPuller(s, endpoint, repoInfo, imagePullConfig, sf)
->>>>>>> ca8f2467
 		if err != nil {
 			lastErr = err
 			continue
@@ -197,284 +126,9 @@
 				}
 				continue
 			}
-<<<<<<< HEAD
-		} else {
-			v1MirrorCount++
-		}
-	}
-
-	if v1MirrorCount == len(mirrors) {
-		// OK, but mirrors are v1
-		return nil, nil, nil
-	}
-	if v2MirrorEndpoint != nil && v1MirrorCount == 0 {
-		// OK, 1 v2 mirror specified
-		return v2MirrorEndpoint, v2MirrorRepoInfo, nil
-	}
-	if v2MirrorEndpoint != nil && v1MirrorCount > 0 {
-		return nil, nil, fmt.Errorf("v1 and v2 mirrors configured")
-	}
-	// No endpoint could be established with the given mirror configurations
-	// Fallback to pulling from the hub as per v1 behavior.
-	return nil, nil, nil
-}
-
-func (s *TagStore) pullFromV2Mirror(mirrorEndpoint *registry.Endpoint, repoInfo *registry.RepositoryInfo,
-	imagePullConfig *ImagePullConfig, tag string, sf *streamformatter.StreamFormatter, logName string) error {
-
-	tr := transport.NewTransport(
-		registry.NewTransport(registry.ReceiveTimeout, mirrorEndpoint.IsSecure),
-		registry.DockerHeaders(imagePullConfig.MetaHeaders)...,
-	)
-	client := registry.HTTPClient(tr)
-	mirrorSession, err := registry.NewSession(client, &cliconfig.AuthConfig{}, mirrorEndpoint)
-	if err != nil {
-		return err
-	}
-	logrus.Debugf("Pulling v2 repository with local name %q from %s", repoInfo.LocalName, mirrorEndpoint.URL)
-	if err := s.pullV2Repository(mirrorSession, imagePullConfig.OutStream, repoInfo, tag, sf); err != nil {
-		return err
-	}
-	s.eventsService.Log("pull", logName, "")
-	return nil
-}
-
-func (s *TagStore) pullRepository(r *registry.Session, out io.Writer, repoInfo *registry.RepositoryInfo, askedTag string, sf *streamformatter.StreamFormatter) error {
-	out.Write(sf.FormatStatus("", "Pulling repository %s", repoInfo.CanonicalName))
-
-	repoData, err := r.GetRepositoryData(repoInfo.RemoteName)
-	if err != nil {
-		if strings.Contains(err.Error(), "HTTP code: 404") {
-			return fmt.Errorf("Error: image %s not found", utils.ImageReference(repoInfo.RemoteName, askedTag))
-		}
-		// Unexpected HTTP error
-		return err
-	}
-
-	logrus.Debugf("Retrieving the tag list")
-	tagsList, err := r.GetRemoteTags(repoData.Endpoints, repoInfo.RemoteName)
-	if err != nil {
-		logrus.Errorf("unable to get remote tags: %s", err)
-		return err
-	}
-
-	for tag, id := range tagsList {
-		repoData.ImgList[id] = &registry.ImgData{
-			ID:       id,
-			Tag:      tag,
-			Checksum: "",
-		}
-	}
-
-	logrus.Debugf("Registering tags")
-	// If no tag has been specified, pull them all
-	if askedTag == "" {
-		for tag, id := range tagsList {
-			repoData.ImgList[id].Tag = tag
-		}
-	} else {
-		// Otherwise, check that the tag exists and use only that one
-		id, exists := tagsList[askedTag]
-		if !exists {
-			return fmt.Errorf("Tag %s not found in repository %s", askedTag, repoInfo.CanonicalName)
-		}
-		repoData.ImgList[id].Tag = askedTag
-	}
-
-	errors := make(chan error)
-
-	layersDownloaded := false
-	for _, image := range repoData.ImgList {
-		downloadImage := func(img *registry.ImgData) {
-			if askedTag != "" && img.Tag != askedTag {
-				errors <- nil
-				return
-			}
-
-			if img.Tag == "" {
-				logrus.Debugf("Image (id: %s) present in this repository but untagged, skipping", img.ID)
-				errors <- nil
-				return
-			}
-
-			// ensure no two downloads of the same image happen at the same time
-			ps, err := s.poolAdd("pull", "img:"+img.ID)
-			if err != nil {
-				msg := sf.FormatProgress(stringid.TruncateID(img.ID), "Layer already being pulled by another client. Waiting.", nil)
-				ps.Wait(out, msg)
-				out.Write(sf.FormatProgress(stringid.TruncateID(img.ID), "Download complete", nil))
-				errors <- nil
-				return
-			}
-			ps.AddObserver(out)
-			defer s.poolRemove("pull", "img:"+img.ID)
-
-			ps.Write(sf.FormatProgress(stringid.TruncateID(img.ID), fmt.Sprintf("Pulling image (%s) from %s", img.Tag, repoInfo.CanonicalName), nil))
-			success := false
-			var lastErr error
-			var isDownloaded bool
-			for _, ep := range repoInfo.Index.Mirrors {
-				// Ensure endpoint is v1
-				ep = ep + "v1/"
-				ps.Write(sf.FormatProgress(stringid.TruncateID(img.ID), fmt.Sprintf("Pulling image (%s) from %s, mirror: %s", img.Tag, repoInfo.CanonicalName, ep), nil))
-				if isDownloaded, err = s.pullImage(r, ps, img.ID, ep, repoData.Tokens, sf); err != nil {
-					// Don't report errors when pulling from mirrors.
-					logrus.Debugf("Error pulling image (%s) from %s, mirror: %s, %s", img.Tag, repoInfo.CanonicalName, ep, err)
-					continue
-				}
-				layersDownloaded = layersDownloaded || isDownloaded
-				success = true
-				break
-			}
-			if !success {
-				for _, ep := range repoData.Endpoints {
-					ps.Write(sf.FormatProgress(stringid.TruncateID(img.ID), fmt.Sprintf("Pulling image (%s) from %s, endpoint: %s", img.Tag, repoInfo.CanonicalName, ep), nil))
-					if isDownloaded, err = s.pullImage(r, ps, img.ID, ep, repoData.Tokens, sf); err != nil {
-						// It's not ideal that only the last error is returned, it would be better to concatenate the errors.
-						// As the error is also given to the output stream the user will see the error.
-						lastErr = err
-						ps.Write(sf.FormatProgress(stringid.TruncateID(img.ID), fmt.Sprintf("Error pulling image (%s) from %s, endpoint: %s, %s", img.Tag, repoInfo.CanonicalName, ep, err), nil))
-						continue
-					}
-					layersDownloaded = layersDownloaded || isDownloaded
-					success = true
-					break
-				}
-			}
-			if !success {
-				err := fmt.Errorf("Error pulling image (%s) from %s, %v", img.Tag, repoInfo.CanonicalName, lastErr)
-				ps.Write(sf.FormatProgress(stringid.TruncateID(img.ID), err.Error(), nil))
-				errors <- err
-				return
-			}
-			ps.Write(sf.FormatProgress(stringid.TruncateID(img.ID), "Download complete", nil))
-
-			errors <- nil
-		}
-
-		go downloadImage(image)
-	}
-
-	var lastError error
-	for i := 0; i < len(repoData.ImgList); i++ {
-		if err := <-errors; err != nil {
-			lastError = err
-		}
-	}
-	if lastError != nil {
-		return lastError
-	}
-
-	for tag, id := range tagsList {
-		if askedTag != "" && tag != askedTag {
-			continue
-		}
-		if err := s.Tag(repoInfo.LocalName, tag, id, true); err != nil {
-=======
 			logrus.Debugf("Not continuing with error: %v", err)
->>>>>>> ca8f2467
 			return err
 
-<<<<<<< HEAD
-func (s *TagStore) pullImage(r *registry.Session, out io.Writer, imgID, endpoint string, token []string, sf *streamformatter.StreamFormatter) (bool, error) {
-	history, err := r.GetRemoteHistory(imgID, endpoint)
-	if err != nil {
-		return false, err
-	}
-	out.Write(sf.FormatProgress(stringid.TruncateID(imgID), "Pulling dependent layers", nil))
-	// FIXME: Try to stream the images?
-	// FIXME: Launch the getRemoteImage() in goroutines
-
-	layersDownloaded := false
-	for i := len(history) - 1; i >= 0; i-- {
-		id := history[i]
-
-		// ensure no two downloads of the same layer happen at the same time
-		ps, err := s.poolAdd("pull", "layer:"+id)
-		if err != nil {
-			logrus.Debugf("Image (id: %s) pull is already running, skipping: %v", id, err)
-			msg := sf.FormatProgress(stringid.TruncateID(imgID), "Layer already being pulled by another client. Waiting.", nil)
-			ps.Wait(out, msg)
-		} else {
-			ps.AddObserver(out)
-		}
-		defer s.poolRemove("pull", "layer:"+id)
-
-		if !s.graph.Exists(id) {
-			ps.Write(sf.FormatProgress(stringid.TruncateID(id), "Pulling metadata", nil))
-			var (
-				imgJSON []byte
-				imgSize int
-				err     error
-				img     *image.Image
-			)
-			retries := 5
-			for j := 1; j <= retries; j++ {
-				imgJSON, imgSize, err = r.GetRemoteImageJSON(id, endpoint)
-				if err != nil && j == retries {
-					ps.Write(sf.FormatProgress(stringid.TruncateID(id), "Error pulling dependent layers", nil))
-					return layersDownloaded, err
-				} else if err != nil {
-					time.Sleep(time.Duration(j) * 500 * time.Millisecond)
-					continue
-				}
-				img, err = image.NewImgJSON(imgJSON)
-				layersDownloaded = true
-				if err != nil && j == retries {
-					ps.Write(sf.FormatProgress(stringid.TruncateID(id), "Error pulling dependent layers", nil))
-					return layersDownloaded, fmt.Errorf("Failed to parse json: %s", err)
-				} else if err != nil {
-					time.Sleep(time.Duration(j) * 500 * time.Millisecond)
-					continue
-				} else {
-					break
-				}
-			}
-
-			for j := 1; j <= retries; j++ {
-				// Get the layer
-				status := "Pulling fs layer"
-				if j > 1 {
-					status = fmt.Sprintf("Pulling fs layer [retries: %d]", j)
-				}
-				ps.Write(sf.FormatProgress(stringid.TruncateID(id), status, nil))
-				layer, err := r.GetRemoteImageLayer(img.ID, endpoint, int64(imgSize))
-				if uerr, ok := err.(*url.Error); ok {
-					err = uerr.Err
-				}
-				if terr, ok := err.(net.Error); ok && terr.Timeout() && j < retries {
-					time.Sleep(time.Duration(j) * 500 * time.Millisecond)
-					continue
-				} else if err != nil {
-					ps.Write(sf.FormatProgress(stringid.TruncateID(id), "Error pulling dependent layers", nil))
-					return layersDownloaded, err
-				}
-				layersDownloaded = true
-				defer layer.Close()
-
-				err = s.graph.Register(img,
-					progressreader.New(progressreader.Config{
-						In:        layer,
-						Out:       ps,
-						Formatter: sf,
-						Size:      imgSize,
-						NewLines:  false,
-						ID:        stringid.TruncateID(id),
-						Action:    "Downloading",
-					}))
-				if terr, ok := err.(net.Error); ok && terr.Timeout() && j < retries {
-					time.Sleep(time.Duration(j) * 500 * time.Millisecond)
-					continue
-				} else if err != nil {
-					ps.Write(sf.FormatProgress(stringid.TruncateID(id), "Error downloading dependent layers", nil))
-					return layersDownloaded, err
-				} else {
-					break
-				}
-			}
-		}
-		ps.Write(sf.FormatProgress(stringid.TruncateID(id), "Download complete", nil))
-=======
 		}
 
 		s.eventsService.Log("pull", logName, "")
@@ -483,7 +137,6 @@
 
 	if lastErr == nil {
 		lastErr = fmt.Errorf("no endpoints found for %s", image)
->>>>>>> ca8f2467
 	}
 	return lastErr
 }
@@ -498,266 +151,4 @@
 	} else {
 		out.Write(sf.FormatStatus("", "Status: Image is up to date for %s", requestedTag))
 	}
-<<<<<<< HEAD
-}
-
-func (s *TagStore) pullV2Repository(r *registry.Session, out io.Writer, repoInfo *registry.RepositoryInfo, tag string, sf *streamformatter.StreamFormatter) error {
-	endpoint, err := r.V2RegistryEndpoint(repoInfo.Index)
-	if err != nil {
-		if repoInfo.Index.Official {
-			logrus.Debugf("Unable to pull from V2 registry, falling back to v1: %s", err)
-			return ErrV2RegistryUnavailable
-		}
-		return fmt.Errorf("error getting registry endpoint: %s", err)
-	}
-	auth, err := r.GetV2Authorization(endpoint, repoInfo.RemoteName, true)
-	if err != nil {
-		return fmt.Errorf("error getting authorization: %s", err)
-	}
-	var layersDownloaded bool
-	if tag == "" {
-		logrus.Debugf("Pulling tag list from V2 registry for %s", repoInfo.CanonicalName)
-		tags, err := r.GetV2RemoteTags(endpoint, repoInfo.RemoteName, auth)
-		if err != nil {
-			return err
-		}
-		if len(tags) == 0 {
-			return registry.ErrDoesNotExist
-		}
-		for _, t := range tags {
-			if downloaded, err := s.pullV2Tag(r, out, endpoint, repoInfo, t, sf, auth); err != nil {
-				return err
-			} else if downloaded {
-				layersDownloaded = true
-			}
-		}
-	} else {
-		if downloaded, err := s.pullV2Tag(r, out, endpoint, repoInfo, tag, sf, auth); err != nil {
-			return err
-		} else if downloaded {
-			layersDownloaded = true
-		}
-	}
-
-	requestedTag := repoInfo.CanonicalName
-	if len(tag) > 0 {
-		requestedTag = utils.ImageReference(repoInfo.CanonicalName, tag)
-	}
-	WriteStatus(requestedTag, out, sf, layersDownloaded)
-	return nil
-}
-
-func (s *TagStore) pullV2Tag(r *registry.Session, out io.Writer, endpoint *registry.Endpoint, repoInfo *registry.RepositoryInfo, tag string, sf *streamformatter.StreamFormatter, auth *registry.RequestAuthorization) (bool, error) {
-	logrus.Debugf("Pulling tag from V2 registry: %q", tag)
-
-	remoteDigest, manifestBytes, err := r.GetV2ImageManifest(endpoint, repoInfo.RemoteName, tag, auth)
-	if err != nil {
-		return false, err
-	}
-
-	// loadManifest ensures that the manifest payload has the expected digest
-	// if the tag is a digest reference.
-	localDigest, manifest, verified, err := s.loadManifest(manifestBytes, tag, remoteDigest)
-	if err != nil {
-		return false, fmt.Errorf("error verifying manifest: %s", err)
-	}
-
-	if verified {
-		logrus.Printf("Image manifest for %s has been verified", utils.ImageReference(repoInfo.CanonicalName, tag))
-	}
-	out.Write(sf.FormatStatus(tag, "Pulling from %s", repoInfo.CanonicalName))
-
-	// downloadInfo is used to pass information from download to extractor
-	type downloadInfo struct {
-		imgJSON    []byte
-		img        *image.Image
-		digest     digest.Digest
-		tmpFile    *os.File
-		length     int64
-		downloaded bool
-		err        chan error
-	}
-
-	downloads := make([]downloadInfo, len(manifest.FSLayers))
-
-	for i := len(manifest.FSLayers) - 1; i >= 0; i-- {
-		var (
-			sumStr  = manifest.FSLayers[i].BlobSum
-			imgJSON = []byte(manifest.History[i].V1Compatibility)
-		)
-
-		img, err := image.NewImgJSON(imgJSON)
-		if err != nil {
-			return false, fmt.Errorf("failed to parse json: %s", err)
-		}
-		downloads[i].img = img
-
-		// Check if exists
-		if s.graph.Exists(img.ID) {
-			logrus.Debugf("Image already exists: %s", img.ID)
-			continue
-		}
-
-		dgst, err := digest.ParseDigest(sumStr)
-		if err != nil {
-			return false, err
-		}
-		downloads[i].digest = dgst
-
-		out.Write(sf.FormatProgress(stringid.TruncateID(img.ID), "Pulling fs layer", nil))
-
-		downloadFunc := func(di *downloadInfo) error {
-			logrus.Debugf("pulling blob %q to V1 img %s", sumStr, img.ID)
-
-			if ps, err := s.poolAdd("pull", "img:"+img.ID); err != nil {
-				msg := sf.FormatProgress(stringid.TruncateID(img.ID), "Layer already being pulled by another client. Waiting.", nil)
-				ps.Wait(out, msg)
-				out.Write(sf.FormatProgress(stringid.TruncateID(img.ID), "Download complete", nil))
-			} else {
-				ps.AddObserver(out)
-				defer s.poolRemove("pull", "img:"+img.ID)
-				tmpFile, err := ioutil.TempFile("", "GetV2ImageBlob")
-				if err != nil {
-					return err
-				}
-
-				r, l, err := r.GetV2ImageBlobReader(endpoint, repoInfo.RemoteName, di.digest, auth)
-				if err != nil {
-					return err
-				}
-				defer r.Close()
-
-				verifier, err := digest.NewDigestVerifier(di.digest)
-				if err != nil {
-					return err
-				}
-
-				if _, err := io.Copy(tmpFile, progressreader.New(progressreader.Config{
-					In:        ioutil.NopCloser(io.TeeReader(r, verifier)),
-					Out:       ps,
-					Formatter: sf,
-					Size:      int(l),
-					NewLines:  false,
-					ID:        stringid.TruncateID(img.ID),
-					Action:    "Downloading",
-				})); err != nil {
-					return fmt.Errorf("unable to copy v2 image blob data: %s", err)
-				}
-
-				ps.Write(sf.FormatProgress(stringid.TruncateID(img.ID), "Verifying Checksum", nil))
-
-				if !verifier.Verified() {
-					return fmt.Errorf("image layer digest verification failed for %q", di.digest)
-				}
-
-				ps.Write(sf.FormatProgress(stringid.TruncateID(img.ID), "Download complete", nil))
-
-				logrus.Debugf("Downloaded %s to tempfile %s", img.ID, tmpFile.Name())
-				di.tmpFile = tmpFile
-				di.length = l
-				di.downloaded = true
-			}
-			di.imgJSON = imgJSON
-
-			return nil
-		}
-
-		downloads[i].err = make(chan error)
-		go func(di *downloadInfo) {
-			di.err <- downloadFunc(di)
-		}(&downloads[i])
-	}
-
-	var tagUpdated bool
-	for i := len(downloads) - 1; i >= 0; i-- {
-		d := &downloads[i]
-		if d.err != nil {
-			if err := <-d.err; err != nil {
-				return false, err
-			}
-		}
-		if d.downloaded {
-			// if tmpFile is empty assume download and extracted elsewhere
-			defer os.Remove(d.tmpFile.Name())
-			defer d.tmpFile.Close()
-			d.tmpFile.Seek(0, 0)
-			if d.tmpFile != nil {
-				err = s.graph.Register(d.img,
-					progressreader.New(progressreader.Config{
-						In:        d.tmpFile,
-						Out:       out,
-						Formatter: sf,
-						Size:      int(d.length),
-						ID:        stringid.TruncateID(d.img.ID),
-						Action:    "Extracting",
-					}))
-				if err != nil {
-					return false, err
-				}
-
-				// FIXME: Pool release here for parallel tag pull (ensures any downloads block until fully extracted)
-			}
-			out.Write(sf.FormatProgress(stringid.TruncateID(d.img.ID), "Pull complete", nil))
-			tagUpdated = true
-		} else {
-			out.Write(sf.FormatProgress(stringid.TruncateID(d.img.ID), "Already exists", nil))
-		}
-
-	}
-
-	// Check for new tag if no layers downloaded
-	if !tagUpdated {
-		repo, err := s.Get(repoInfo.LocalName)
-		if err != nil {
-			return false, err
-		}
-		if repo != nil {
-			if _, exists := repo[tag]; !exists {
-				tagUpdated = true
-			}
-		} else {
-			tagUpdated = true
-		}
-	}
-
-	if verified && tagUpdated {
-		out.Write(sf.FormatStatus(utils.ImageReference(repoInfo.CanonicalName, tag), "The image you are pulling has been verified. Important: image verification is a tech preview feature and should not be relied on to provide security."))
-	}
-
-	if localDigest != remoteDigest { // this is not a verification check.
-		// NOTE(stevvooe): This is a very defensive branch and should never
-		// happen, since all manifest digest implementations use the same
-		// algorithm.
-		logrus.WithFields(
-			logrus.Fields{
-				"local":  localDigest,
-				"remote": remoteDigest,
-			}).Debugf("local digest does not match remote")
-
-		out.Write(sf.FormatStatus("", "Remote Digest: %s", remoteDigest))
-	}
-
-	out.Write(sf.FormatStatus("", "Digest: %s", localDigest))
-
-	if tag == localDigest.String() {
-		// TODO(stevvooe): Ideally, we should always set the digest so we can
-		// use the digest whether we pull by it or not. Unfortunately, the tag
-		// store treats the digest as a separate tag, meaning there may be an
-		// untagged digest image that would seem to be dangling by a user.
-
-		if err = s.SetDigest(repoInfo.LocalName, localDigest.String(), downloads[0].img.ID); err != nil {
-			return false, err
-		}
-	}
-
-	if !utils.DigestReference(tag) {
-		// only set the repository/tag -> image ID mapping when pulling by tag (i.e. not by digest)
-		if err = s.Tag(repoInfo.LocalName, tag, downloads[0].img.ID, true); err != nil {
-			return false, err
-		}
-	}
-
-	return tagUpdated, nil
-=======
->>>>>>> ca8f2467
 }