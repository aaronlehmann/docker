--- conflicted
+++ resolved
@@ -46,11 +46,7 @@
 #### Builder
 - Fix escaping `$` for environment variables
 - Fix issue with lowercase `onbuild` Dockerfile instruction
-<<<<<<< HEAD
-- Restrict envrionment variable expansion to `ENV`, `ADD`, `COPY`, `WORKDIR`, `EXPOSE`, `VOLUME` and `USER`
-=======
 - Restrict environment variable expansion to `ENV`, `ADD`, `COPY`, `WORKDIR`, `EXPOSE`, `VOLUME` and `USER`
->>>>>>> ce1393cb
 
 ## 1.3.0 (2014-10-14)
 
