% DOCKER(1) Docker User Manuals
% Docker Community
% JUNE 2014
# NAME
<<<<<<< HEAD
docker-logout - Log out from a Docker Registry Service.
=======
docker-logout - Log out from a Docker Registry.
>>>>>>> 2daede5a

# SYNOPSIS
**docker logout**
[SERVER]

# DESCRIPTION
<<<<<<< HEAD
Log out of a Docker Registry Service located on the specified `SERVER`. You can
=======
Log out of a Docker Registry located on the specified `SERVER`. You can
>>>>>>> 2daede5a
specify a URL or a `hostname` for the `SERVER` value. If you do not specify a
`SERVER`, the command attempts to log you out of Docker's public registry
located at `https://registry-1.docker.io/` by default.  

# OPTIONS
There are no available options.

# EXAMPLES

## Log out from a registry on your localhost

    # docker logout localhost:8080

# See also
**docker-login(1)** to register or log in to a Docker registry server.

# HISTORY
June 2014, Originally compiled by Daniel, Dao Quang Minh (daniel at nitrous dot io)
July 2014, updated by Sven Dowideit <SvenDowideit@home.org.au>
April 2015, updated by Mary Anthony for v2 <mary@docker.com><|MERGE_RESOLUTION|>--- conflicted
+++ resolved
@@ -2,22 +2,14 @@
 % Docker Community
 % JUNE 2014
 # NAME
-<<<<<<< HEAD
-docker-logout - Log out from a Docker Registry Service.
-=======
 docker-logout - Log out from a Docker Registry.
->>>>>>> 2daede5a
 
 # SYNOPSIS
 **docker logout**
 [SERVER]
 
 # DESCRIPTION
-<<<<<<< HEAD
-Log out of a Docker Registry Service located on the specified `SERVER`. You can
-=======
 Log out of a Docker Registry located on the specified `SERVER`. You can
->>>>>>> 2daede5a
 specify a URL or a `hostname` for the `SERVER` value. If you do not specify a
 `SERVER`, the command attempts to log you out of Docker's public registry
 located at `https://registry-1.docker.io/` by default.  
